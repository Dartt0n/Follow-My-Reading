--- conflicted
+++ resolved
@@ -16,7 +16,6 @@
 pytesseract = "^0.3.10"
 openai-whisper = {git = "https://github.com/openai/whisper.git"}
 python-multipart = "^0.0.6"
-<<<<<<< HEAD
 easyocr = "^1.7.0"
 htr-pipeline = {git = "https://github.com/githubharald/HTRPipeline.git"}
 wave = "^0.0.2"
@@ -28,11 +27,9 @@
 vosk = "0.3.44"
 paddlepaddle = "2.4.2"
 paddleocr = "^2.6.1.3"
-=======
 pydub = "^0.25.1"
 rq = "^1.15.0"
 
->>>>>>> aef795b5
 
 [tool.poetry.group.dev.dependencies]
 pytest = "^7.3.2"
