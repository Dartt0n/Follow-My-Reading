[tool.poetry]
name = "follow-my-reading"
version = "0.1.0"
description = "follow my reading: image, text, and audio processing"
authors = ["Your Name <you@example.com>"]
readme = "README.md"
packages = [{include = "follow_my_reading"}]

[tool.poetry.dependencies]
python = "^3.10"
fastapi = "^0.97.0"
pydantic = "^1.10.9"
uvicorn = "^0.22.0"
aiofiles = "^23.1.0"
types-aiofiles = "^23.1.0.4"
pytesseract = "^0.3.10"
openai-whisper = {git = "https://github.com/openai/whisper.git"}
python-multipart = "^0.0.6"
<<<<<<< HEAD
pydub = "^0.25.1"
=======
rq = "^1.15.0"
>>>>>>> 1f542e21

[tool.poetry.group.dev.dependencies]
pytest = "^7.3.2"
black = "^23.3.0"
mypy = "^1.3.0"
types-redis = "^4.5.5.2"

[build-system]
requires = ["poetry-core"]
build-backend = "poetry.core.masonry.api"<|MERGE_RESOLUTION|>--- conflicted
+++ resolved
@@ -16,11 +16,9 @@
 pytesseract = "^0.3.10"
 openai-whisper = {git = "https://github.com/openai/whisper.git"}
 python-multipart = "^0.0.6"
-<<<<<<< HEAD
 pydub = "^0.25.1"
-=======
 rq = "^1.15.0"
->>>>>>> 1f542e21
+
 
 [tool.poetry.group.dev.dependencies]
 pytest = "^7.3.2"
